pub mod simple_rtree;

use std::collections::{HashMap, HashSet};

use crate::{node::*, taxa};
use crate::tree::simple_rtree::*;
use crate::iter::{node_iter::*, edge_iter::*};

pub struct UnrootedPhyloTree{
    nodes: HashMap<NodeID, NodeType>,
    neighbours: HashMap<NodeID, HashSet<(Option<EdgeWeight>, NodeID)>>,
    leaves: HashMap<NodeID, String>,
}

#[derive(Debug)]
pub struct RootedPhyloTree{
    root: NodeID,
    nodes: HashMap<NodeID, NodeType>,
<<<<<<< HEAD
    children: HashMap<NodeID, HashSet<NodeID>>,
    distance_matrix: HashMap<(NodeID,NodeID),EdgeWeight>,
=======
    children: HashMap<NodeID, Vec<(Option<EdgeWeight>, NodeID)>>,
>>>>>>> 3610dba8
    parents: HashMap<NodeID, Option<NodeID>>,
    leaves: HashMap<NodeID, String>,
}


impl RootedPhyloTree{
    pub fn new()->Self{
        RootedPhyloTree { 
            root: 0,
            nodes: HashMap::from([(0, false)]),
            children: HashMap::new(),
            distance_matrix: HashMap::new(),
            parents: HashMap::from([(0, None)]),
            leaves: HashMap::new()
        }
    }

    pub fn from_newick(newick_string: String)->Self{
        let mut tree = RootedPhyloTree { 
                    root: 0,
                    nodes: HashMap::new(),
                    children: HashMap::new(),
                    distance_matrix: HashMap::new(),
                    parents: HashMap::new(),
                    leaves: HashMap::new()
        };
        let mut stack : Vec<NodeID> = Vec::new();
        let mut context : NodeID = 0;
        let mut completed : NodeID = 0;
        let mut taxa_str = String::from("");
        let mut chars = newick_string.chars();
        loop {
            let next = chars.next();
            if next == None{
                break;
            }
            let mut c = next.unwrap();
            if c == '(' {
                if context >= 0{
                    stack.push(context);
                }
                context = tree.add_node(false);
            } else if c == ')' || c == ',' {
                completed = context;
                context = stack.pop().unwrap(); 
                tree.add_child(&context,completed,0.0);
            } else if c.is_alphanumeric() {
                stack.push(context);
                context = tree.add_node(true);
                while c.is_alphanumeric() {
                    taxa_str.push(c); 
                    c = chars.next().unwrap();
                }
                tree.assign_taxa(&context, &taxa_str);
                taxa_str = String::from("");
            }
        }
        return tree
    }

    fn leaves_of_node(&self, node_id:&NodeID, leaves:&mut Vec<NodeID>){
        if self.get_children(node_id).expect("Invalid NodeID!").is_empty(){
            leaves.push(*node_id);
        }

        for child_node_id in self.get_children(node_id).expect("Invalid NodeID").iter(){
            self.leaves_of_node(child_node_id, leaves);
        }
    }

    fn new_node(&mut self, children: Vec<(Option<EdgeWeight>, NodeID)>, parent:Option<NodeID>, leaf_id:Option<String>, parent_edge_weight: Option<EdgeWeight>){
        let node_id = self.nodes.len();
        match leaf_id {
            Some(taxa_id) => {
                self.leaves.insert(node_id.clone(), taxa_id);
                self.nodes.insert(node_id.clone(), true);
            }
            None =>{
                self.nodes.insert(node_id.clone(), false);
            }
        };
        self.children.insert(node_id.clone(), children);
        self.parents.insert(node_id.clone(), parent);
        self.children.entry(node_id).or_default().push((parent_edge_weight, node_id));
    }

    pub fn add_child_to_node(&mut self, parent:NodeID, edge_weight: Option<EdgeWeight>){
        self.new_node(Vec::new(), Some(parent), None, edge_weight);

    }

    pub fn add_leaf_to_node(&mut self, parent: NodeID, leaf_label: String, edge_weight: Option<EdgeWeight>){
        self.new_node(Vec::new(), Some(parent), Some(leaf_label), edge_weight);
    }

    pub fn iter_node_ancestors_pre(&self, node_id:&NodeID)->Vec<NodeID>{
        let mut node_iter: Vec<NodeID> = Vec::new();
        let mut curr_node = node_id;
        while self.parents.get(curr_node) != None {
            match self.parents.get(curr_node).expect("Invalid NodeID!") {
                Some(node) => {
                    node_iter.push(node.clone());
                    curr_node = node;
                },
                None => {
                    node_iter.push(self.get_root().clone());
                    break;
                },
            }
        }
        node_iter
    }
}

impl SimpleRTree for RootedPhyloTree{
    fn add_node(&mut self,is_leaf:bool)->NodeID {
        let n : NodeID = self.nodes.len();
        self.nodes.insert(n, is_leaf);
        return n
    }

    fn assign_taxa(&mut self,node:&NodeID, taxa:&str) {
        self.leaves.insert(*node, String::from(taxa));   
    }

    fn add_child(&mut self,parent:&NodeID, child:NodeID,distance:EdgeWeight) {
        let hs = self.children.get_mut(parent);
        match hs{
            None => {
                let mut h:HashSet<NodeID> = HashSet::new();
                h.insert(child);
                self.children.insert(*parent, h);
            },
            Some(x) =>{
                x.insert(child);
            }
        }
    }
    fn get_root(&self)->&NodeID{
        &self.root
    }

    fn get_nodes(&self)->&HashMap<NodeID, NodeType>{
        &self.nodes
    }

<<<<<<< HEAD
    fn get_children(&self, node_id: &NodeID)->Option<&HashSet<NodeID>>{
=======
    fn get_children(&self, node_id: &NodeID)->Option<&Vec<(Option<EdgeWeight>, NodeID)>>{
>>>>>>> 3610dba8
        self.children.get(node_id)
    }

    fn get_leaves(&self, node_id: &NodeID)->HashSet<NodeID>{
        let mut leaf_vec: Vec<NodeID> = Vec::new();
        self.leaves_of_node(node_id, &mut leaf_vec);
        leaf_vec.into_iter().collect::<HashSet<NodeID>>()
    }

    fn get_subtree(&self, node_id: &NodeID)->Box<dyn SimpleRTree>{
        let root= node_id.clone();
        let mut nodes: HashMap<NodeID, NodeType>= HashMap::new();
<<<<<<< HEAD
        let mut children: HashMap<NodeID, HashSet<NodeID>> = HashMap::new();
=======
        let mut children: HashMap<NodeID, Vec<(Option<EdgeWeight>, NodeID)>> = HashMap::new();
>>>>>>> 3610dba8
        let mut parents: HashMap<NodeID, Option<NodeID>> = HashMap::new();
        let mut leaves: HashMap<NodeID, String> = HashMap::new();
        for descendant_node_id in self.iter_node_pre(node_id){
            nodes.insert(descendant_node_id.clone(), self.nodes.get(&descendant_node_id).expect("Invalid NodeID!").clone());
            children.insert(descendant_node_id.clone(), self.children.get(&descendant_node_id).expect("Invalid NodeID!").clone());
            parents.insert(descendant_node_id.clone(), self.parents.get(&descendant_node_id).expect("Invalid NodeID!").clone());
            if self.is_leaf(&descendant_node_id){
                leaves.insert(descendant_node_id.clone(), self.leaves.get(&descendant_node_id).cloned().unwrap());
            }
        }
        Box::new(
            RootedPhyloTree{
                root: root,
                nodes: nodes,
                children: children,
                distance_matrix:self.distance_matrix.clone(),
                parents: parents,
                leaves: leaves,
            }
        )
    }

    fn get_mrca(&self, node_id_list: Vec<&NodeID>)->NodeID{
        let ancestor_iter_vec: Vec<std::vec::IntoIter<NodeID>> = node_id_list.iter().map(|x| self.iter_node_ancestors_pre(x).into_iter()).collect();
        let mut mrca: NodeID = 0;
        for mut iterator in ancestor_iter_vec{
            let temp: HashSet<NodeID> = HashSet::new();
            match iterator.next(){
                Some(x) => {
                    match temp.contains(&x){
                        true => {mrca = x.clone()},
                        false => {
                            match temp.len()==0{
                                true => {},
                                false => {return mrca}
                            }
                        }
                    }
                },
                None => {}
            }
        }
        mrca
    }

    fn is_leaf(&self, node_id: &NodeID)->bool{
        self.nodes.get(node_id).expect("Invalid NodeID").clone()
    }

    fn graft_subtree(&mut self, tree: Box<dyn SimpleRTree>, edge: (&NodeID, &NodeID)){
        todo!()
    }

    fn extract_subtree(&mut self, node_id: &NodeID)-> Box<dyn SimpleRTree>{
        let root= node_id.clone();
        let mut nodes: HashMap<NodeID, NodeType>= HashMap::new();
<<<<<<< HEAD
        let mut children: HashMap<NodeID, HashSet<NodeID>> = HashMap::new();
=======
        let mut children: HashMap<NodeID, Vec<(Option<EdgeWeight>, NodeID)>> = HashMap::new();
>>>>>>> 3610dba8
        let mut parents: HashMap<NodeID, Option<NodeID>> = HashMap::new();
        let mut leaves: HashMap<NodeID, String> = HashMap::new();
        for decsendant_node_id in self.iter_node_pre(node_id){
            nodes.insert(decsendant_node_id.clone(), self.nodes.remove(&decsendant_node_id).expect("Invalid NodeID!").clone());
            children.insert(decsendant_node_id.clone(), self.children.remove(&decsendant_node_id).expect("Invalid NodeID!").clone());
            parents.insert(decsendant_node_id.clone(), self.parents.remove(&decsendant_node_id).expect("Invalid NodeID!").clone());
            match self.leaves.remove(&decsendant_node_id){
                Some(taxa_id) => {leaves.insert(decsendant_node_id.clone(), taxa_id);},
                None => {},
            }
        }
        Box::new(
            RootedPhyloTree{
                root: root,
                nodes: nodes,
                children: children,
                distance_matrix: self.distance_matrix.clone(),
                parents: parents,
                leaves: leaves,
            }
        )
    }

    fn iter_node_pre(&self, start_node_id: &NodeID)->PreOrdNodes{
        PreOrdNodes::new(start_node_id, &self.children)
    }

    fn iter_node_post(&self, start_node_id: &NodeID)->PostOrdNodes{
        PostOrdNodes::new(start_node_id, &self.children)
    }

    fn iter_edges_pre(&self, start_node_id: &NodeID)->PreOrdEdges{
        todo!()
    }

    fn iter_edges_post(&self, start_node_id: &NodeID)->PostOrdEdges{
        todo!()
    }

    fn get_ancestors(&self, node_id: &NodeID)->Vec<&NodeID>{
        todo!()
    }

    fn leaf_distance_matrix(&self, weighted: bool)->Vec<Vec<EdgeWeight>>{
        todo!()
    }

    fn reroot_at_node(&mut self, node_id: &NodeID){
        todo!()
    }

    fn reroot_at_edge(&mut self, edge: (&NodeID, &NodeID)) {
        todo!()
    }

    fn insert_internal_node(&mut self, edge: (NodeID, NodeID), edge_weights:(Option<EdgeWeight>, Option<EdgeWeight>)){
        todo!()
    }

    fn distance_from_root(&self, weighted: bool)->f64{
        todo!()
    }

    fn get_bipartition(&self, edge: (&NodeID, &NodeID))->(HashSet<NodeID>, HashSet<NodeID>){
        let c2 = self.get_cluster(edge.1);
        (self.leaves.keys().map(|x| x.clone()).collect::<HashSet<NodeID>>().difference(&c2).map(|x| x.clone()).collect(), c2)
    }

    fn get_cluster(&self, node_id: &NodeID)-> HashSet<NodeID>{
        let mut leaves: Vec<NodeID> = Vec::new();
        self.leaves_of_node(node_id, &mut leaves);
        HashSet::from_iter(leaves)
    }

}
<|MERGE_RESOLUTION|>--- conflicted
+++ resolved
@@ -16,12 +16,8 @@
 pub struct RootedPhyloTree{
     root: NodeID,
     nodes: HashMap<NodeID, NodeType>,
-<<<<<<< HEAD
     children: HashMap<NodeID, HashSet<NodeID>>,
     distance_matrix: HashMap<(NodeID,NodeID),EdgeWeight>,
-=======
-    children: HashMap<NodeID, Vec<(Option<EdgeWeight>, NodeID)>>,
->>>>>>> 3610dba8
     parents: HashMap<NodeID, Option<NodeID>>,
     leaves: HashMap<NodeID, String>,
 }
@@ -168,11 +164,7 @@
         &self.nodes
     }
 
-<<<<<<< HEAD
     fn get_children(&self, node_id: &NodeID)->Option<&HashSet<NodeID>>{
-=======
-    fn get_children(&self, node_id: &NodeID)->Option<&Vec<(Option<EdgeWeight>, NodeID)>>{
->>>>>>> 3610dba8
         self.children.get(node_id)
     }
 
@@ -185,12 +177,8 @@
     fn get_subtree(&self, node_id: &NodeID)->Box<dyn SimpleRTree>{
         let root= node_id.clone();
         let mut nodes: HashMap<NodeID, NodeType>= HashMap::new();
-<<<<<<< HEAD
         let mut children: HashMap<NodeID, HashSet<NodeID>> = HashMap::new();
-=======
-        let mut children: HashMap<NodeID, Vec<(Option<EdgeWeight>, NodeID)>> = HashMap::new();
->>>>>>> 3610dba8
-        let mut parents: HashMap<NodeID, Option<NodeID>> = HashMap::new();
+       let mut parents: HashMap<NodeID, Option<NodeID>> = HashMap::new();
         let mut leaves: HashMap<NodeID, String> = HashMap::new();
         for descendant_node_id in self.iter_node_pre(node_id){
             nodes.insert(descendant_node_id.clone(), self.nodes.get(&descendant_node_id).expect("Invalid NodeID!").clone());
@@ -246,11 +234,7 @@
     fn extract_subtree(&mut self, node_id: &NodeID)-> Box<dyn SimpleRTree>{
         let root= node_id.clone();
         let mut nodes: HashMap<NodeID, NodeType>= HashMap::new();
-<<<<<<< HEAD
         let mut children: HashMap<NodeID, HashSet<NodeID>> = HashMap::new();
-=======
-        let mut children: HashMap<NodeID, Vec<(Option<EdgeWeight>, NodeID)>> = HashMap::new();
->>>>>>> 3610dba8
         let mut parents: HashMap<NodeID, Option<NodeID>> = HashMap::new();
         let mut leaves: HashMap<NodeID, String> = HashMap::new();
         for decsendant_node_id in self.iter_node_pre(node_id){
